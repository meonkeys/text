{
	"name": "text",
	"description": "Collaborative document editing",
	"version": "3.6.0",
	"authors": [
		{
			"name": "Julius Härtl",
			"email": "jus@bitgrid.net",
			"role": "Developer"
		}
	],
	"license": "agpl",
	"private": true,
	"scripts": {
		"dev": "NODE_ENV=development webpack --config webpack.js",
		"watch": "NODE_ENV=development webpack --progress --watch --config webpack.js",
		"build": "NODE_ENV=production webpack --progress --config webpack.js",
		"lint": "eslint --ext .js,.vue src",
		"lint:fix": "eslint --ext .js,.vue src --fix",
		"stylelint": "stylelint src/**/*.vue src/**/*.scss src/**/*.css",
		"stylelint:fix": "stylelint src/**/*.vue src/**/*.scss src/**/*.css --fix",
		"test": "NODE_ENV=test jest",
		"test:coverage": "NODE_ENV=test jest --coverage"
	},
	"browserslist": [
		"extends @nextcloud/browserslist-config"
	],
	"dependencies": {
		"@nextcloud/auth": "^1.3.0",
		"@nextcloud/axios": "^1.10.0",
		"@nextcloud/browser-storage": "^0.1.1",
		"@nextcloud/dialogs": "^3.1.2",
		"@nextcloud/event-bus": "^2.1.1",
		"@nextcloud/initial-state": "^1.2.1",
		"@nextcloud/l10n": "^1.6.0",
		"@nextcloud/moment": "^1.2.1",
		"@nextcloud/router": "^2.0.0",
		"@nextcloud/vue": "^5.3.1",
		"@tiptap/core": "^2.0.0-beta.176",
		"@tiptap/extension-blockquote": "^2.0.0-beta.26",
		"@tiptap/extension-bold": "^2.0.0-beta.26",
		"@tiptap/extension-bullet-list": "^2.0.0-beta.26",
		"@tiptap/extension-code-block": "^2.0.0-beta.37",
		"@tiptap/extension-code-block-lowlight": "^2.0.0-beta.68",
		"@tiptap/extension-document": "^2.0.0-beta.15",
		"@tiptap/extension-dropcursor": "^2.0.0-beta.25",
		"@tiptap/extension-heading": "^2.0.0-beta.26",
		"@tiptap/extension-history": "^2.0.0-beta.21",
		"@tiptap/extension-horizontal-rule": "^2.0.0-beta.31",
		"@tiptap/extension-image": "^2.0.0-beta.27",
		"@tiptap/extension-italic": "^2.0.0-beta.26",
		"@tiptap/extension-link": "^2.0.0-beta.38",
		"@tiptap/extension-list-item": "^2.0.0-beta.20",
		"@tiptap/extension-ordered-list": "^2.0.0-beta.27",
		"@tiptap/extension-paragraph": "^2.0.0-beta.23",
		"@tiptap/extension-placeholder": "^2.0.0-beta.48",
		"@tiptap/extension-strike": "^2.0.0-beta.27",
		"@tiptap/extension-table": "^2.0.0-beta.49",
		"@tiptap/extension-table-cell": "^2.0.0-beta.20",
		"@tiptap/extension-table-header": "^2.0.0-beta.22",
		"@tiptap/extension-table-row": "^2.0.0-beta.19",
		"@tiptap/extension-task-item": "^2.0.0-beta.32",
		"@tiptap/extension-task-list": "^2.0.0-beta.26",
		"@tiptap/extension-text": "^2.0.0-beta.15",
		"@tiptap/extension-underline": "^2.0.0-beta.23",
		"@tiptap/suggestion": "^2.0.0-beta.92",
		"@tiptap/vue-2": "^2.0.0-beta.78",
<<<<<<< HEAD
		"debounce": "^1.2.1",
		"core-js": "^3.22.5",
=======
		"core-js": "^3.22.7",
>>>>>>> 3565f60e
		"escape-html": "^1.0.3",
		"highlight.js": "^10.7.2",
		"lowlight": "^1.20.0",
		"markdown-it": "^13.0.0",
		"markdown-it-container": "^3.0.0",
		"markdown-it-task-lists": "^2.1.1",
		"prosemirror-collab": "^1.2.2",
		"prosemirror-inputrules": "^1.1.3",
		"prosemirror-markdown": "^1.8.0",
		"prosemirror-model": "^1.16.1",
		"prosemirror-schema-list": "^1.1.6",
		"prosemirror-state": "^1.3.4",
		"prosemirror-tables": "^1.1.1",
		"prosemirror-transform": "^1.4.2",
		"prosemirror-utils": "^1.0.0-0",
		"prosemirror-view": "^1.23.13",
		"proxy-polyfill": "^0.3.2",
		"tippy.js": "^6.3.7",
		"vue": "^2.6.14",
		"vue-click-outside": "^1.1.0",
		"vue-material-design-icons": "^5.0.0",
		"vuex": "^3.6.2"
	},
	"engines": {
		"node": "^14.0.0",
		"npm": "^7.0.0"
	},
	"devDependencies": {
		"@babel/eslint-parser": "^7.18.2",
		"@cypress/browserify-preprocessor": "^3.0.2",
		"@cypress/webpack-preprocessor": "^5.11.1",
		"@nextcloud/babel-config": "^1.0.0",
		"@nextcloud/browserslist-config": "^2.2.0",
		"@nextcloud/eslint-config": "^8.0.0",
		"@nextcloud/eslint-plugin": "^2.0.0",
		"@nextcloud/stylelint-config": "^2.1.2",
		"@nextcloud/webpack-vue-config": "^5.1.0",
		"@vue/test-utils": "^1.3.0",
		"@vue/vue2-jest": "^27.0.0",
		"cypress": "^9.7.0",
		"cypress-file-upload": "^5.0.8",
		"eslint": "^8.16.0",
		"eslint-config-standard": "^17.0.0",
		"eslint-plugin-cypress": "^2.12.1",
		"eslint-plugin-import": "^2.26.0",
		"eslint-plugin-jsdoc": "^39.3.2",
		"eslint-plugin-node": "^11.1.0",
		"eslint-plugin-promise": "^6.0.0",
		"eslint-plugin-vue": "^8.7.1",
		"jest": "^27.5.1",
		"jest-raw-loader": "^1.0.1",
		"jest-serializer-vue": "^2.0.2",
		"regenerator-runtime": "^0.13.9",
		"webpack": "^5.72.1"
	},
	"jest": {
		"verbose": true,
		"testEnvironment": "jest-environment-jsdom",
		"moduleFileExtensions": [
			"js",
			"vue",
			"md",
			"html"
		],
		"moduleNameMapper": {
			"^@/(.*)$": "<rootDir>/src/$1"
		},
		"testPathIgnorePatterns": [
			"<rootDir>/src/tests/fixtures/",
			"<rootDir>/build",
			"<rootDir>/cypress"
		],
		"transform": {
			"^.+\\.js$": "<rootDir>/node_modules/babel-jest",
			".*\\.(vue)$": "<rootDir>/node_modules/@vue/vue2-jest",
			".*\\.md$": "jest-raw-loader",
			".*\\.html$": "jest-raw-loader"
		},
		"snapshotSerializers": [
			"<rootDir>/node_modules/jest-serializer-vue"
		],
		"setupFilesAfterEnv": [
			"<rootDir>/src/tests/setup.js"
		],
		"transformIgnorePatterns": [
			"/node_modules/(?!vue-material-design-icons)"
		]
	}
}<|MERGE_RESOLUTION|>--- conflicted
+++ resolved
@@ -65,12 +65,8 @@
 		"@tiptap/extension-underline": "^2.0.0-beta.23",
 		"@tiptap/suggestion": "^2.0.0-beta.92",
 		"@tiptap/vue-2": "^2.0.0-beta.78",
-<<<<<<< HEAD
 		"debounce": "^1.2.1",
-		"core-js": "^3.22.5",
-=======
 		"core-js": "^3.22.7",
->>>>>>> 3565f60e
 		"escape-html": "^1.0.3",
 		"highlight.js": "^10.7.2",
 		"lowlight": "^1.20.0",
